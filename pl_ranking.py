#!/usr/bin/env python3

import json
import sys
import random
from collections import Counter


# Taken from https://github.com/erdman/plackett-luce/blob/master/plackett_luce.py
def plackett_luce(rankings):
    ''' Returns dictionary containing player : plackett_luce_parameter keys
    and values. This algorithm requires that the set of players be unable to be
    split into two disjoint sets where nobody from set A has beaten anyone from
    set B.  If this assumption fails (not checked), the algorithm will diverge.
    Input is a list of dictionaries, where each dictionary corresponds to an
    individual ranking and contains the player : finish for that ranking.
    The plackett_luce parameters returned are un-normalized and can be
    normalized by the calling function if desired.'''
    players = set(key for ranking in rankings for key in ranking.keys())
    print('%d players loaded.' % len(players))
    ws = Counter(name for ranking in rankings for name, finish in ranking.items() if finish < max(ranking.values()))
    gammas = {player : 1.0 / len(players) for player in players}
    _gammas = {player : 0 for player in players}
    gdiff = 10
    pgdiff = 100
    iteration = 0
<<<<<<< HEAD
    while gdiff > 1.5e-6:   #1e-12:
        denoms = {player : sum(sum(0 if ranking.get(player,-1) < place else 1 / sum(gammas[finisher] for finisher, finish in ranking.items() if finish >= place) for place in sorted(ranking.values())[:-1]) for ranking in rankings) for player in players}
=======
    while gdiff > 1e-9:
        denoms = {player : sum(sum(0 if player not in ranking or ranking[player] < place else 1 / sum(gammas[finisher] for finisher in ranking if ranking[finisher] >= place) for place in ranking.values()) for ranking in rankings) for player in players}
>>>>>>> 7d68b078
        _gammas = gammas
        gammas = {player : ws[player] / denoms[player] for player in players}
        pgdiff = gdiff
        gdiff = sum((gamma - _gammas[player]) ** 2 for player, gamma in gammas.items())
        iteration += 1
<<<<<<< HEAD
        print("%d gd=%.2e" % (iteration, gdiff))    # I wanted to be able to see the previous values
=======
        print("%d gd=%.2e" % (iteration, gdiff))
>>>>>>> 7d68b078
        if gdiff > pgdiff:
            print("Gamma difference increased, %.4e %.4e" % (gdiff, pgdiff))
    return gammas

def normalize_ratings(ratings):
    normalization_constant = sum(value for p, value in ratings)
    return [(p, v / normalization_constant) for p, v in ratings]

def check_games(games):
    """Check that every player does not come in 1st and does not come in last
    at least once each."""
    pc = dict()
    for game in games:
        max_rank = 0
        max_user = None
        for user, rank in game.items():
            if rank > 1:
                pc.setdefault(user, [1, 1])[1] = 0
            if rank > max_rank:
                if max_user:
                    pc.setdefault(max_user, [1, 1])[0] = 0
                max_rank = rank
                max_user = user
            elif rank < max_rank:
                pc.setdefault(user, [1, 1])[0] = 0
    missing_wl = sum(w+l for w, l in pc.values())
    if missing_wl > 0:
        winners = list()
        losers = list()
        for player, (win, loss) in pc.items():
            if not win and not loss:
                continue
            if win and loss:
                # This should never happen.
                raise Exception("Player with neither win or loss %s" % (player,))
            if win:
                losers.append(player)
            else:
                winners.append(player)
            print("Player %s has no %s" % (player, "win" if win else "loss"))
        return winners, losers
    return None, None

def filter_in_players(games, players):
    keep_players = set(players)
    filtered = list()
    for game in games:
        game_players = set(game.keys())
        if game_players & keep_players:
            filtered.append(game)
    return filtered

def filter_out_players(games, players):
    drop_players = set(players)
    filtered = list()
    for game in games:
        game_players = set(game.keys())
        if not (game_players & drop_players):
            filtered.append(game)
    return filtered

def load_games(filenames):
    games = list()
    for filename in filenames:
        print("Reading %s" % (filename,))
        with open(filename) as gfile:
            games += json.load(gfile)
    gids = set()
    uniques = list()
    for g in games:
        if g['gameID'] not in gids:
            uniques.append(g)
            gids.add(g['gameID'])
    games = uniques
    games.sort(key=lambda x: int(x['gameID']))
    print("%d games loaded." % (len(games),))
    return games

def main(args=sys.argv):
<<<<<<< HEAD
    errorbots = set('FredericWantiez Sametine aikinogard ozadDaro cymb01 byrd106 kxmbrian sscholle patrisk jvienna ardapekis fbastos1'.split())
    games = load_games(args[1:])
    game_results = [{u['userID']: int(u['rank']) for u in g['users'] if u['username'] not in errorbots}
            for g in games if sum(u['username'] not in errorbots for u in g['users']) > 1]  #only include games with 2 or more non-error bot competitors
    if not check_games(game_results):
        return
    name_lookup = {u['userID']: u['username'] for g in games for u in g['users']}
    print('%d players in name lookup.' % len(name_lookup))
    ratings = plackett_luce(game_results)
    ratings = sorted(list(ratings.items()), key = lambda x: x[1], reverse = True)
    ratings = normalize_ratings(ratings[:40])

    for rank, (player, rating) in enumerate(ratings, start=1):
        print("%d: %s (%.4f)" % (rank, name_lookup[player], rating))
=======
    errorbots = 'FredericWantiez Sametine aikinogard ozadDaro cymb01 byrd106 kxmbrian sscholle patrisk jvienna ardapekis fbastos1'.split()
    games = load_games(args[1:])
    game_results = [{"%s (%s)" % (u['username'], u['userID']): int(u['rank']) for u in g['users'] if u['username'] not in errorbots}
            for g in games if sum(u['username'] not in errorbots for u in g['users']) > 1]  #only include games with 2 or more non-error bot competitors

    winners, losers = check_games(game_results)
    if winners:
        print("%d winners" % (len(winners),))
    if losers:
        print("%d losers" % (len(losers),))

    # Add a fake player with one win and loss against everyone
    players = set()
    for game in game_results:
        players |= set(p for p in game.keys())
    print("%d players" % (len(players),))
    fake_games = list()
    for p in players:
        fake_games.append({0: 1, p: 2})
        fake_games.append({0: 2, p: 1})

    game_results += fake_games
    ratings = plackett_luce(game_results)

    # remove fake player
    del ratings[0]

    ratings = list(ratings.items())
    ratings.sort(key=lambda x: -x[1])
    ratings = normalize_ratings(ratings[:40])

    for rank, (player, rating) in enumerate(ratings, start=1):
        print("%d: %.4f - %s" % (rank, rating, player))
>>>>>>> 7d68b078

if __name__ == "__main__":
    main()<|MERGE_RESOLUTION|>--- conflicted
+++ resolved
@@ -24,23 +24,15 @@
     gdiff = 10
     pgdiff = 100
     iteration = 0
-<<<<<<< HEAD
-    while gdiff > 1.5e-6:   #1e-12:
+    while gdiff > 1.5e-6:
         denoms = {player : sum(sum(0 if ranking.get(player,-1) < place else 1 / sum(gammas[finisher] for finisher, finish in ranking.items() if finish >= place) for place in sorted(ranking.values())[:-1]) for ranking in rankings) for player in players}
-=======
-    while gdiff > 1e-9:
-        denoms = {player : sum(sum(0 if player not in ranking or ranking[player] < place else 1 / sum(gammas[finisher] for finisher in ranking if ranking[finisher] >= place) for place in ranking.values()) for ranking in rankings) for player in players}
->>>>>>> 7d68b078
+
         _gammas = gammas
         gammas = {player : ws[player] / denoms[player] for player in players}
         pgdiff = gdiff
         gdiff = sum((gamma - _gammas[player]) ** 2 for player, gamma in gammas.items())
         iteration += 1
-<<<<<<< HEAD
-        print("%d gd=%.2e" % (iteration, gdiff))    # I wanted to be able to see the previous values
-=======
         print("%d gd=%.2e" % (iteration, gdiff))
->>>>>>> 7d68b078
         if gdiff > pgdiff:
             print("Gamma difference increased, %.4e %.4e" % (gdiff, pgdiff))
     return gammas
@@ -120,27 +112,11 @@
     return games
 
 def main(args=sys.argv):
-<<<<<<< HEAD
     errorbots = set('FredericWantiez Sametine aikinogard ozadDaro cymb01 byrd106 kxmbrian sscholle patrisk jvienna ardapekis fbastos1'.split())
     games = load_games(args[1:])
     game_results = [{u['userID']: int(u['rank']) for u in g['users'] if u['username'] not in errorbots}
             for g in games if sum(u['username'] not in errorbots for u in g['users']) > 1]  #only include games with 2 or more non-error bot competitors
-    if not check_games(game_results):
-        return
-    name_lookup = {u['userID']: u['username'] for g in games for u in g['users']}
-    print('%d players in name lookup.' % len(name_lookup))
-    ratings = plackett_luce(game_results)
-    ratings = sorted(list(ratings.items()), key = lambda x: x[1], reverse = True)
-    ratings = normalize_ratings(ratings[:40])
-
-    for rank, (player, rating) in enumerate(ratings, start=1):
-        print("%d: %s (%.4f)" % (rank, name_lookup[player], rating))
-=======
-    errorbots = 'FredericWantiez Sametine aikinogard ozadDaro cymb01 byrd106 kxmbrian sscholle patrisk jvienna ardapekis fbastos1'.split()
-    games = load_games(args[1:])
-    game_results = [{"%s (%s)" % (u['username'], u['userID']): int(u['rank']) for u in g['users'] if u['username'] not in errorbots}
-            for g in games if sum(u['username'] not in errorbots for u in g['users']) > 1]  #only include games with 2 or more non-error bot competitors
-
+    
     winners, losers = check_games(game_results)
     if winners:
         print("%d winners" % (len(winners),))
@@ -169,7 +145,6 @@
 
     for rank, (player, rating) in enumerate(ratings, start=1):
         print("%d: %.4f - %s" % (rank, rating, player))
->>>>>>> 7d68b078
 
 if __name__ == "__main__":
     main()